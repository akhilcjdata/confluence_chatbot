--- conflicted
+++ resolved
@@ -251,126 +251,38 @@
     """Handle incoming webhooks from Tawk.to"""
     try:
         # Get webhook data
-        data = request.get_json(force=True)
-        
-        # Log the entire payload
-        logger.info("=" * 50)
-        logger.info("WEBHOOK RECEIVED:")
-        logger.info(json.dumps(data, indent=2))
-        logger.info("=" * 50)
-        
-        # Extract event type
-        event = data.get('event')
-        
-        logger.info(f"Event type: {event}")
-        
-        # Handle chat:start event
-        if event == 'chat:start':
-<<<<<<< HEAD
-            # For chat:start, chatId is at the root level
+        data = request.get_json()
+        logger.info(f"Received webhook: {json.dumps(data, indent=2)}")
+        
+        # Check if this is a customer message
+        if data.get('type') == 'chat:start':
+            # New chat started - send welcome message
             chat_id = data.get('chatId')
-            message_data = data.get('message', {})
-            message_text = message_data.get('text', '').strip()
-            
-            logger.info(f"Chat started: {chat_id}")
-            logger.info(f"First message: {message_text}")
-            
-            if message_text:
-                # Process the first message
-                logger.info(f"Processing first message: {message_text}")
-=======
-            chat_data = data.get('chat', {})
-            chat_id = chat_data.get('id')
-            logger.info(f"Chat started: {chat_id}")
-            
-            welcome_message = ("Hi! I'm your AI assistant. I can help you find information from our knowledge base. "
+            
+            welcome_message = ("👋 Hi! I'm your AI assistant. I can help you find information from our knowledge base. "
                              "Ask me anything!")
             
             bot.send_tawk_message(chat_id, welcome_message)
-        
-        # Handle chat:transcript_created event (New Chat Transcript)
-        elif event == 'chat:transcript_created':
-            chat_data = data.get('chat', {})
-            chat_id = chat_data.get('id')
-            messages = chat_data.get('messages', [])
-            
-            logger.info(f"Transcript created for chat: {chat_id}")
-            logger.info(f"Total messages: {len(messages)}")
-            
-            # Get the last visitor message
-            last_visitor_message = None
-            for message in reversed(messages):
-                sender = message.get('sender', {})
-                sender_type = sender.get('t', '')
-                
-                if sender_type == 'v':  # visitor message
-                    last_visitor_message = message.get('msg', '').strip()
-                    break
-            
-            if last_visitor_message:
-                logger.info(f"Processing last visitor message: {last_visitor_message}")
->>>>>>> 2786e0cf
+            
+        elif data.get('type') == 'chat:message':
+            # New message received
+            chat_id = data.get('chatId')
+            message = data.get('message', {})
+            message_text = message.get('text', '').strip()
+            sender_type = message.get('type', '')
+            
+            # Only respond to visitor messages (not agent messages)
+            if sender_type == 'visitor' and message_text:
+                logger.info(f"Processing message: {message_text}")
                 
                 # Search Confluence and generate response
                 confluence_results = bot.search_confluence(last_visitor_message)
                 response = bot.generate_response(last_visitor_message, confluence_results)
                 
                 # Send response back
-                success = bot.send_tawk_message(chat_id, response)
-                logger.info(f"Response sent: {success}")
-            else:
-<<<<<<< HEAD
-                # Send welcome message if no text in first message
-                welcome_message = "Hi! I'm your AI assistant. I can help you find information from our knowledge base. Ask me anything!"
-                bot.send_tawk_message(chat_id, welcome_message)
-        
-        # Handle chat:transcript_created event (New Chat Transcript)
-        elif event == 'chat:transcript_created':
-            chat_data = data.get('chat', {})
-            chat_id = chat_data.get('id')
-            messages = chat_data.get('messages', [])
-            
-            logger.info(f"Transcript created for chat: {chat_id}")
-            logger.info(f"Total messages: {len(messages)}")
-            
-            # Get the last visitor message
-            last_visitor_message = None
-            for message in reversed(messages):
-                sender = message.get('sender', {})
-                sender_type = sender.get('t', '')
-                
-                if sender_type == 'v':  # visitor message
-                    last_visitor_message = message.get('msg', '').strip()
-                    break
-            
-            if last_visitor_message:
-                logger.info(f"Processing last visitor message: {last_visitor_message}")
-                
-                # Search Confluence and generate response
-                confluence_results = bot.search_confluence(last_visitor_message)
-                response = bot.generate_response(last_visitor_message, confluence_results)
-                
-                # Send response back
-                success = bot.send_tawk_message(chat_id, response)
-                logger.info(f"Response sent: {success}")
-            else:
-=======
->>>>>>> 2786e0cf
-                logger.info("No visitor message found to process")
-        
-        # Handle ticket:create event
-        elif event == 'ticket:create':
-            logger.info("Ticket created (chat ended)")
-        
-        else:
-            logger.info(f"Unhandled event type: {event}")
-        
-        return jsonify({'status': 'success', 'received': True}), 200
-        
-    except json.JSONDecodeError as e:
-        logger.error(f"JSON decode error: {e}")
-        logger.error(f"Raw data: {request.data}")
-        return jsonify({'status': 'error', 'message': 'Invalid JSON'}), 400
+                bot.send_tawk_message(chat_id, response)
+        
+        return jsonify({'status': 'success'})
         
     except Exception as e:
         logger.error(f"Webhook error: {e}", exc_info=True)
